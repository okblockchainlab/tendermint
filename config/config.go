--- conflicted
+++ resolved
@@ -20,10 +20,12 @@
 	defaultConfigFileName  = "config.toml"
 	defaultGenesisJSONName = "genesis.json"
 	defaultPrivValName     = "priv_validator.json"
+	defaultNodeKeyName     = "node_key.json"
 
 	defaultConfigFilePath  = filepath.Join(defaultConfigDir, defaultConfigFileName)
 	defaultGenesisJSONPath = filepath.Join(defaultConfigDir, defaultGenesisJSONName)
 	defaultPrivValPath     = filepath.Join(defaultConfigDir, defaultPrivValName)
+	defaultNodeKeyPath     = filepath.Join(defaultConfigDir, defaultNodeKeyName)
 )
 
 // Config defines the top level configuration for a Tendermint node
@@ -134,14 +136,9 @@
 // DefaultBaseConfig returns a default base configuration for a Tendermint node
 func DefaultBaseConfig() BaseConfig {
 	return BaseConfig{
-<<<<<<< HEAD
-		Genesis:           "genesis.json",
-		PrivValidator:     "priv_validator.json",
-		NodeKey:           "node_key.json",
-=======
 		Genesis:           defaultGenesisJSONPath,
 		PrivValidator:     defaultPrivValPath,
->>>>>>> 47a69288
+		NodeKey:           defaultNodeKeyPath,
 		Moniker:           defaultMoniker,
 		ProxyApp:          "tcp://127.0.0.1:46658",
 		ABCI:              "socket",
