--- conflicted
+++ resolved
@@ -299,11 +299,9 @@
 			_ = c.Close()
 		}
 	}()
-<<<<<<< HEAD
-	return nil // okdex: do not filter for testnet
-=======
+
 	return nil // oak: do not filter
->>>>>>> 0bebceb9
+
 
 	// Reject if connection is already present.
 	if mt.conns.Has(c) {
